--- conflicted
+++ resolved
@@ -4,11 +4,6 @@
 interface.
 """
 
-<<<<<<< HEAD
-import gymnasium as gym
-import numpy as np
-from gymnasium import spaces
-=======
 import numpy as np
 
 try:
@@ -24,7 +19,6 @@
         # Due to API Changes in gym>=0.26.0, we need to ensure that the version is correct
         # Please check: https://github.com/openai/gym/releases/tag/0.26.0
         raise ImportError("Please ensure version of gym>=0.26.0 to use the GymWrapper.")
->>>>>>> a651720a
 
 from robosuite.wrappers import Wrapper
 
@@ -52,7 +46,9 @@
         # Run super method
         super().__init__(env=env)
         # Create name for gym
-        robots = "".join([type(robot.robot_model).__name__ for robot in self.env.robots])
+        robots = "".join(
+            [type(robot.robot_model).__name__ for robot in self.env.robots]
+        )
         self.name = robots + "_" + type(self.env).__name__
 
         # Get reward range
@@ -98,9 +94,13 @@
                     high = float("inf")
                 else:
                     raise ValueError()
-                return spaces.Box(low=low, high=high, shape=sample.shape, dtype=sample.dtype)
+                return spaces.Box(
+                    low=low, high=high, shape=sample.shape, dtype=sample.dtype
+                )
 
-            self.observation_space = spaces.Dict({key: get_box_space(obs[key]) for key in self.keys})
+            self.observation_space = spaces.Dict(
+                {key: get_box_space(obs[key]) for key in self.keys}
+            )
 
         low, high = self.env.action_spec
         self.action_space = spaces.Box(low, high)
@@ -145,7 +145,11 @@
             else:
                 raise TypeError("Seed must be an integer type!")
         ob_dict = self.env.reset()
-        obs = self._flatten_obs(ob_dict) if self.flatten_obs else self._filter_obs(ob_dict)
+        obs = (
+            self._flatten_obs(ob_dict)
+            if self.flatten_obs
+            else self._filter_obs(ob_dict)
+        )
         return obs, {}
 
     def step(self, action):
@@ -165,7 +169,11 @@
                 - (dict) misc information
         """
         ob_dict, reward, terminated, info = self.env.step(action)
-        obs = self._flatten_obs(ob_dict) if self.flatten_obs else self._filter_obs(ob_dict)
+        obs = (
+            self._flatten_obs(ob_dict)
+            if self.flatten_obs
+            else self._filter_obs(ob_dict)
+        )
         return obs, reward, terminated, False, info
 
     def compute_reward(self, achieved_goal, desired_goal, info):
