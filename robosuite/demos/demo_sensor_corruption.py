--- conflicted
+++ resolved
@@ -11,38 +11,78 @@
 """
 
 import argparse
-<<<<<<< HEAD
-=======
 import sys
 from copy import deepcopy
->>>>>>> a651720a
 
 import cv2
 import numpy as np
 
 import robosuite as suite
 from robosuite.controllers.composite.composite_controller import WholeBody
-from robosuite.utils.observables import Observable, create_gaussian_noise_corrupter, create_uniform_sampled_delayer
+from robosuite.utils.observables import (
+    Observable,
+    create_gaussian_noise_corrupter,
+    create_uniform_sampled_delayer,
+)
 from robosuite.wrappers import VisualizationWrapper
 
 if __name__ == "__main__":
     parser = argparse.ArgumentParser()
     parser.add_argument("--environment", type=str, default="Lift")
-    parser.add_argument("--robots", nargs="+", type=str, default="Panda", help="Which robot(s) to use in the env")
-    parser.add_argument(
-        "--config", type=str, default="default", help="Specified environment configuration if necessary"
-    )
-    parser.add_argument("--arm", type=str, default="right", help="Which arm to control (eg bimanual) 'right' or 'left'")
-    parser.add_argument("--switch-on-grasp", action="store_true", help="Switch gripper control on gripper action")
-    parser.add_argument(
-        "--toggle-corruption-on-grasp", action="store_true", help="Toggle corruption ON / OFF on gripper action"
+    parser.add_argument(
+        "--robots",
+        nargs="+",
+        type=str,
+        default="Panda",
+        help="Which robot(s) to use in the env",
+    )
+    parser.add_argument(
+        "--config",
+        type=str,
+        default="default",
+        help="Specified environment configuration if necessary",
+    )
+    parser.add_argument(
+        "--arm",
+        type=str,
+        default="right",
+        help="Which arm to control (eg bimanual) 'right' or 'left'",
+    )
+    parser.add_argument(
+        "--switch-on-grasp",
+        action="store_true",
+        help="Switch gripper control on gripper action",
+    )
+    parser.add_argument(
+        "--toggle-corruption-on-grasp",
+        action="store_true",
+        help="Toggle corruption ON / OFF on gripper action",
     )
     parser.add_argument("--device", type=str, default="keyboard")
-    parser.add_argument("--pos-sensitivity", type=float, default=1.0, help="How much to scale position user inputs")
-    parser.add_argument("--rot-sensitivity", type=float, default=1.0, help="How much to scale rotation user inputs")
-    parser.add_argument("--delay", type=float, default=0.04, help="average delay to use (sec)")
-    parser.add_argument("--corruption", type=float, default=20.0, help="Scale of corruption to use (std dev)")
-    parser.add_argument("--camera", type=str, default="agentview", help="Name of camera to render")
+    parser.add_argument(
+        "--pos-sensitivity",
+        type=float,
+        default=1.0,
+        help="How much to scale position user inputs",
+    )
+    parser.add_argument(
+        "--rot-sensitivity",
+        type=float,
+        default=1.0,
+        help="How much to scale rotation user inputs",
+    )
+    parser.add_argument(
+        "--delay", type=float, default=0.04, help="average delay to use (sec)"
+    )
+    parser.add_argument(
+        "--corruption",
+        type=float,
+        default=20.0,
+        help="Scale of corruption to use (std dev)",
+    )
+    parser.add_argument(
+        "--camera", type=str, default="agentview", help="Name of camera to render"
+    )
     parser.add_argument("--width", type=int, default=512)
     parser.add_argument("--height", type=int, default=384)
     args = parser.parse_args()
@@ -93,8 +133,12 @@
     # Add image corruption and delay
     image_sampling_rate = 10.0
     image_obs_name = f"{args.camera}_image"
-    image_corrupter = create_gaussian_noise_corrupter(mean=0.0, std=args.corruption, low=0, high=255)
-    image_delayer = create_uniform_sampled_delayer(min_delay=max(0, args.delay - 0.025), max_delay=args.delay + 0.025)
+    image_corrupter = create_gaussian_noise_corrupter(
+        mean=0.0, std=args.corruption, low=0, high=255
+    )
+    image_delayer = create_uniform_sampled_delayer(
+        min_delay=max(0, args.delay - 0.025), max_delay=args.delay + 0.025
+    )
     image_modifiers = [image_corrupter, image_delayer, image_sampling_rate]
 
     # Initialize settings
@@ -111,7 +155,9 @@
     proprio_obs_name = f"{env.robots[0].robot_model.naming_prefix}joint_pos"
     joint_limits = env.sim.model.jnt_range[env.robots[0]._ref_joint_indexes]
     joint_range = joint_limits[:, 1] - joint_limits[:, 0]
-    proprio_corrupter = create_gaussian_noise_corrupter(mean=0.0, std=joint_range / 50.0)
+    proprio_corrupter = create_gaussian_noise_corrupter(
+        mean=0.0, std=joint_range / 50.0
+    )
     curr_proprio_delay = 0.0
     tmp_delayer = create_uniform_sampled_delayer(
         min_delay=max(0, (args.delay - 0.025) / 2), max_delay=(args.delay + 0.025) / 2
@@ -145,7 +191,9 @@
     env.add_observable(observable)
 
     # We also need to set the normal joint pos observable to be active (not active by default)
-    env.modify_observable(observable_name=proprio_obs_name, attribute="active", modifier=True)
+    env.modify_observable(
+        observable_name=proprio_obs_name, attribute="active", modifier=True
+    )
 
     # Initialize settings
     modify_obs(obs_name=proprio_obs_name, attrs=attributes, mods=proprio_modifiers)
@@ -167,13 +215,23 @@
     if args.device == "keyboard":
         from robosuite.devices import Keyboard
 
-        device = Keyboard(env=env, pos_sensitivity=args.pos_sensitivity, rot_sensitivity=args.rot_sensitivity)
+        device = Keyboard(
+            env=env,
+            pos_sensitivity=args.pos_sensitivity,
+            rot_sensitivity=args.rot_sensitivity,
+        )
     elif args.device == "spacemouse":
         from robosuite.devices import SpaceMouse
 
-        device = SpaceMouse(env=env, pos_sensitivity=args.pos_sensitivity, rot_sensitivity=args.rot_sensitivity)
+        device = SpaceMouse(
+            env=env,
+            pos_sensitivity=args.pos_sensitivity,
+            rot_sensitivity=args.rot_sensitivity,
+        )
     else:
-        raise Exception("Invalid device choice: choose either 'keyboard' or 'spacemouse'.")
+        raise Exception(
+            "Invalid device choice: choose either 'keyboard' or 'spacemouse'."
+        )
 
     while True:
         # Reset the environment
@@ -212,10 +270,16 @@
             action_dict = deepcopy(input_ac_dict)  # {}
             # set arm actions
             for arm in active_robot.arms:
-                if isinstance(active_robot.composite_controller, WholeBody):  # input type passed to joint_action_policy
-                    controller_input_type = active_robot.composite_controller.joint_action_policy.input_type
+                if isinstance(
+                    active_robot.composite_controller, WholeBody
+                ):  # input type passed to joint_action_policy
+                    controller_input_type = (
+                        active_robot.composite_controller.joint_action_policy.input_type
+                    )
                 else:
-                    controller_input_type = active_robot.part_controllers[arm].input_type
+                    controller_input_type = active_robot.part_controllers[
+                        arm
+                    ].input_type
 
                 if controller_input_type == "delta":
                     action_dict[arm] = input_ac_dict[f"{arm}_delta"]
@@ -225,8 +289,13 @@
                     raise ValueError
 
             # Maintain gripper state for each robot but only update the active robot with action
-            env_action = [robot.create_action_vector(all_prev_gripper_actions[i]) for i, robot in enumerate(env.robots)]
-            env_action[device.active_robot] = active_robot.create_action_vector(action_dict)
+            env_action = [
+                robot.create_action_vector(all_prev_gripper_actions[i])
+                for i, robot in enumerate(env.robots)
+            ]
+            env_action[device.active_robot] = active_robot.create_action_vector(
+                action_dict
+            )
             env_action = np.concatenate(env_action)
 
             # Step through the simulation and render
