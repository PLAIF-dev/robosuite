"""
This demo script demonstrates the various functionalities of each controller available within robosuite.

For a given controller, runs through each dimension and executes a perturbation "test_value" from its
neutral (stationary) value for a certain amount of time "steps_per_action", and then returns to all neutral values
for time "steps_per_rest" before proceeding with the next action dim.

    E.g.: Given that the expected action space of the Pos / Ori (OSC_POSE) controller (without a gripper) is
    (dx, dy, dz, droll, dpitch, dyaw), the testing sequence of actions over time will be:

        ***START OF DEMO***
        ( dx,  0,  0,  0,  0,  0, grip)     <-- Translation in x-direction      for 'steps_per_action' steps
        (  0,  0,  0,  0,  0,  0, grip)     <-- No movement (pause)             for 'steps_per_rest' steps
        (  0, dy,  0,  0,  0,  0, grip)     <-- Translation in y-direction      for 'steps_per_action' steps
        (  0,  0,  0,  0,  0,  0, grip)     <-- No movement (pause)             for 'steps_per_rest' steps
        (  0,  0, dz,  0,  0,  0, grip)     <-- Translation in z-direction      for 'steps_per_action' steps
        (  0,  0,  0,  0,  0,  0, grip)     <-- No movement (pause)             for 'steps_per_rest' steps
        (  0,  0,  0, dr,  0,  0, grip)     <-- Rotation in roll (x) axis       for 'steps_per_action' steps
        (  0,  0,  0,  0,  0,  0, grip)     <-- No movement (pause)             for 'steps_per_rest' steps
        (  0,  0,  0,  0, dp,  0, grip)     <-- Rotation in pitch (y) axis      for 'steps_per_action' steps
        (  0,  0,  0,  0,  0,  0, grip)     <-- No movement (pause)             for 'steps_per_rest' steps
        (  0,  0,  0,  0,  0, dy, grip)     <-- Rotation in yaw (z) axis        for 'steps_per_action' steps
        (  0,  0,  0,  0,  0,  0, grip)     <-- No movement (pause)             for 'steps_per_rest' steps
        ***END OF DEMO***

    Thus the OSC_POSE controller should be expected to sequentially move linearly in the x direction first,
        then the y direction, then the z direction, and then begin sequentially rotating about its x-axis,
        then y-axis, then z-axis.

Please reference the documentation of Controllers in the Modules section for an overview of each controller.
Controllers are expected to behave in a generally controlled manner, according to their control space. The expected
sequential qualitative behavior during the test is described below for each controller:

* OSC_POSE: Gripper moves sequentially and linearly in x, y, z direction, then sequentially rotates in x-axis, y-axis,
            z-axis, relative to the global coordinate frame
* OSC_POSITION: Gripper moves sequentially and linearly in x, y, z direction, relative to the global coordinate frame
* IK_POSE: Gripper moves sequentially and linearly in x, y, z direction, then sequentially rotates in x-axis, y-axis,
            z-axis, relative to the local robot end effector frame
* JOINT_POSITION: Robot Joints move sequentially in a controlled fashion
* JOINT_VELOCITY: Robot Joints move sequentially in a controlled fashion
* JOINT_TORQUE: Unlike other controllers, joint torque controller is expected to act rather lethargic, as the
            "controller" is really just a wrapper for direct torque control of the mujoco actuators. Therefore, a
            "neutral" value of 0 torque will not guarantee a stable robot when it has non-zero velocity!

"""

<<<<<<< HEAD
=======
import time
from typing import Dict

import robosuite as suite
from robosuite.controllers.composite.composite_controller_factory import refactor_composite_controller_config
>>>>>>> a651720a
from robosuite.utils.input_utils import *

MAX_FR = 25  # max frame rate for running simluation

if __name__ == "__main__":

    # Create dict to hold options that will be passed to env creation call
    options = {}

    # print welcome info
    print("Welcome to robosuite v{}!".format(suite.__version__))
    print(suite.__logo__)

    # Choose environment and add it to options
    options["env_name"] = choose_environment()

    # If a multi-arm environment has been chosen, choose configuration and appropriate robot(s)
    if "TwoArm" in options["env_name"]:
        # Choose env config and add it to options
        options["env_configuration"] = choose_multi_arm_config()

        # If chosen configuration was bimanual, the corresponding robot must be Baxter. Else, have user choose robots
        if options["env_configuration"] == "bimanual":
            options["robots"] = "Baxter"
        else:
            options["robots"] = []

            # Have user choose two robots
            print("A multiple single-arm configuration was chosen.\n")

            for i in range(2):
                print("Please choose Robot {}...\n".format(i))
                options["robots"].append(choose_robots(exclude_bimanual=True))
    # If a humanoid environment has been chosen, choose humanoid robots
    elif "Humanoid" in options["env_name"]:
        options["robots"] = choose_robots(use_humanoids=True)
    # Else, we simply choose a single (single-armed) robot to instantiate in the environment
    else:
        options["robots"] = choose_robots(exclude_bimanual=True)

    # Hacky way to grab joint dimension for now
    joint_dim = 6 if options["robots"] == "UR5e" else (16 if options["robots"] == "GR1" else 7)

    # Choose controller
    controller_name = choose_controller(part_controllers=True)

    # Load the desired controller
    arm_controller_config = suite.load_part_controller_config(default_controller=controller_name)
    robot = options["robots"][0] if isinstance(options["robots"], list) else options["robots"]
    options["controller_configs"] = refactor_composite_controller_config(
        arm_controller_config, robot, ["right", "left"]
    )

    # Define the pre-defined controller actions to use (action_dim, num_test_steps, test_value)
    controller_settings = {
        "OSC_POSE": [6, 6, 0.1],
        "OSC_POSITION": [3, 3, 0.1],
        "IK_POSE": [6, 6, 0.01],
        "JOINT_POSITION": [joint_dim, joint_dim, 0.2],
        "JOINT_VELOCITY": [joint_dim, joint_dim, -0.1],
        "JOINT_TORQUE": [joint_dim, joint_dim, 0.25],
    }

    # Define variables for each controller test
    action_dim = controller_settings[controller_name][0]
    num_test_steps = controller_settings[controller_name][1]
    test_value = controller_settings[controller_name][2]

    # Define the number of timesteps to use per controller action as well as timesteps in between actions
    steps_per_action = 75
    steps_per_rest = 75

    # initialize the task
    env = suite.make(
        **options,
        has_renderer=True,
        has_offscreen_renderer=False,
        ignore_done=True,
        use_camera_obs=False,
        horizon=(steps_per_action + steps_per_rest) * num_test_steps,
        control_freq=20,
    )
    env.reset()
    env.viewer.set_camera(camera_id=0)

    # To accommodate for multi-arm settings (e.g.: Baxter), we need to make sure to fill any extra action space
    # Get total number of arms being controlled
    n = 0
    gripper_dim = 0
    for robot in env.robots:
        gripper_dim = robot.gripper["right"].dof
        n += int(robot.action_dim / (action_dim + gripper_dim))

    # Define neutral value
    neutral = np.zeros(action_dim + gripper_dim)

    # Keep track of done variable to know when to break loop
    count = 0
    # Loop through controller space
    while count < num_test_steps:
        action = neutral.copy()
        for i in range(steps_per_action):
            start = time.time()
            if controller_name in {"IK_POSE", "OSC_POSE"} and count > 2:
                # Set this value to be the scaled axis angle vector
                vec = np.zeros(3)
                vec[count - 3] = test_value
                action[3:6] = vec
            else:
                action[count] = test_value
            total_action = np.tile(action, n)
            env.step(total_action)
            env.render()

            # limit frame rate if necessary
            elapsed = time.time() - start
            diff = 1 / MAX_FR - elapsed
            if diff > 0:
                time.sleep(diff)
        for i in range(steps_per_rest):
            start = time.time()
            total_action = np.tile(neutral, n)
            env.step(total_action)
            env.render()

            # limit frame rate if necessary
            elapsed = time.time() - start
            diff = 1 / MAX_FR - elapsed
            if diff > 0:
                time.sleep(diff)
        count += 1

    # Shut down this env before starting the next test
    env.close()<|MERGE_RESOLUTION|>--- conflicted
+++ resolved
@@ -44,14 +44,13 @@
 
 """
 
-<<<<<<< HEAD
-=======
 import time
 from typing import Dict
 
 import robosuite as suite
-from robosuite.controllers.composite.composite_controller_factory import refactor_composite_controller_config
->>>>>>> a651720a
+from robosuite.controllers.composite.composite_controller_factory import (
+    refactor_composite_controller_config,
+)
 from robosuite.utils.input_utils import *
 
 MAX_FR = 25  # max frame rate for running simluation
@@ -93,14 +92,22 @@
         options["robots"] = choose_robots(exclude_bimanual=True)
 
     # Hacky way to grab joint dimension for now
-    joint_dim = 6 if options["robots"] == "UR5e" else (16 if options["robots"] == "GR1" else 7)
+    joint_dim = (
+        6 if options["robots"] == "UR5e" else (16 if options["robots"] == "GR1" else 7)
+    )
 
     # Choose controller
     controller_name = choose_controller(part_controllers=True)
 
     # Load the desired controller
-    arm_controller_config = suite.load_part_controller_config(default_controller=controller_name)
-    robot = options["robots"][0] if isinstance(options["robots"], list) else options["robots"]
+    arm_controller_config = suite.load_part_controller_config(
+        default_controller=controller_name
+    )
+    robot = (
+        options["robots"][0]
+        if isinstance(options["robots"], list)
+        else options["robots"]
+    )
     options["controller_configs"] = refactor_composite_controller_config(
         arm_controller_config, robot, ["right", "left"]
     )
