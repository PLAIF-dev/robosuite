"""
Convenience script to make a video out of initial environment 
configurations. This can be a useful debugging tool to understand
what different sampled environment configurations look like.
"""

import argparse

import imageio
import numpy as np

<<<<<<< HEAD
from robosuite.controllers import load_controller_config
=======
import robosuite as suite
>>>>>>> a651720a
from robosuite.utils.input_utils import *

if __name__ == "__main__":
    parser = argparse.ArgumentParser()

    # camera to use for generating frames
    parser.add_argument(
        "--camera",
        type=str,
        default="agentview",
    )

    # number of frames in output video
    parser.add_argument(
        "--frames",
        type=int,
        default=10,
    )

    # path to output video
    parser.add_argument(
        "--output",
        type=str,
        default="reset.mp4",
    )

    args = parser.parse_args()
    camera_name = args.camera
    num_frames = args.frames
    output_path = args.output

    # Create dict to hold options that will be passed to env creation call
    options = {}

    # print welcome info
    print("Welcome to robosuite v{}!".format(suite.__version__))
    print(suite.__logo__)

    # Choose environment and add it to options
    options["env_name"] = choose_environment()

    # If a multi-arm environment has been chosen, choose configuration and appropriate robot(s)
    if "TwoArm" in options["env_name"]:
        # Choose env config and add it to options
        options["env_configuration"] = choose_multi_arm_config()

        # If chosen configuration was bimanual, the corresponding robot must be Baxter. Else, have user choose robots
        if options["env_configuration"] == "bimanual":
            options["robots"] = "Baxter"
        else:
            options["robots"] = []

            # Have user choose two robots
            print("A multiple single-arm configuration was chosen.\n")

            for i in range(2):
                print("Please choose Robot {}...\n".format(i))
                options["robots"].append(choose_robots(exclude_bimanual=True))

    # Else, we simply choose a single (single-armed) robot to instantiate in the environment
    else:
        options["robots"] = choose_robots(exclude_bimanual=True)

    # initialize the task
    env = suite.make(
        **options,
        has_renderer=False,
        has_offscreen_renderer=True,
        ignore_done=True,
        use_camera_obs=False,
        control_freq=20,
    )

    # write a video
    video_writer = imageio.get_writer(output_path, fps=5)
    for i in range(num_frames):
        env.reset()
        video_img = env.sim.render(height=512, width=512, camera_name=camera_name)[::-1]
        env.step(np.zeros_like(env.action_spec[0]))
        video_writer.append_data(video_img)
    video_writer.close()<|MERGE_RESOLUTION|>--- conflicted
+++ resolved
@@ -9,11 +9,7 @@
 import imageio
 import numpy as np
 
-<<<<<<< HEAD
-from robosuite.controllers import load_controller_config
-=======
 import robosuite as suite
->>>>>>> a651720a
 from robosuite.utils.input_utils import *
 
 if __name__ == "__main__":
