--- conflicted
+++ resolved
@@ -55,13 +55,8 @@
         )
 
         self._load_arm_controllers()
-<<<<<<< HEAD
-        self._update_part_controller_config()
-
-=======
 
         self._postprocess_part_controller_config()
->>>>>>> 9863a731
         self.composite_controller.load_controller_config(
             self.part_controller_config,
             self.composite_controller_config.get("composite_controller_specific_configs", {}),
