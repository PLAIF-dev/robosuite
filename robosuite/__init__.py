from robosuite.controllers import ALL_CONTROLLERS, load_controller_config
from robosuite.environments import ALL_ENVIRONMENTS
from robosuite.environments.base import make
from robosuite.environments.manipulation.door import Door

# Manipulation environments
from robosuite.environments.manipulation.lift import Lift
from robosuite.environments.manipulation.molex_lift import MolexLift
from robosuite.environments.manipulation.nut_assembly import NutAssembly
from robosuite.environments.manipulation.pick_place import PickPlace
from robosuite.environments.manipulation.plug_lift import PlugLift
from robosuite.environments.manipulation.socket_lift import SocketLift
from robosuite.environments.manipulation.stack import Stack
from robosuite.environments.manipulation.tool_hang import ToolHang
from robosuite.environments.manipulation.two_arm_handover import TwoArmHandover
from robosuite.environments.manipulation.two_arm_lift import TwoArmLift
from robosuite.environments.manipulation.two_arm_molex import TwoArmMolex
from robosuite.environments.manipulation.two_arm_peg_in_hole import TwoArmPegInHole
from robosuite.environments.manipulation.two_arm_transport import TwoArmTransport
<<<<<<< HEAD
from robosuite.environments.manipulation.wipe import Wipe
from robosuite.models.grippers import ALL_GRIPPERS
from robosuite.robots import ALL_ROBOTS
=======

from robosuite.environments import ALL_ENVIRONMENTS
from robosuite.controllers import (
    ALL_PART_CONTROLLERS,
    load_part_controller_config,
    ALL_COMPOSITE_CONTROLLERS,
    load_composite_controller_config,
)
from robosuite.robots import ALL_ROBOTS
from robosuite.models.grippers import ALL_GRIPPERS
from robosuite.utils.log_utils import ROBOSUITE_DEFAULT_LOGGER
>>>>>>> a651720a

try:
    import robosuite_models
except:
    ROBOSUITE_DEFAULT_LOGGER.warning(
        "Could not import robosuite_models. Some robots may not be available. "
        "If you want to use these robots, please install robosuite_models from "
        "source (https://github.com/ARISE-Initiative/robosuite_models) or through pip install."
    )

try:
    from robosuite.examples.third_party_controller.mink_controller import WholeBodyMinkIK

except:
    ROBOSUITE_DEFAULT_LOGGER.warning(
        "Could not load the mink-based whole-body IK. Make sure you install related import properly, otherwise you will not be able to use the default IK controller setting for GR1 robot."
    )

__version__ = "1.5.0"
__logo__ = """
      ;     /        ,--.
     ["]   ["]  ,<  |__**|
    /[_]\  [~]\/    |//  |
     ] [   OOO      /o|__|
"""<|MERGE_RESOLUTION|>--- conflicted
+++ resolved
@@ -17,11 +17,6 @@
 from robosuite.environments.manipulation.two_arm_molex import TwoArmMolex
 from robosuite.environments.manipulation.two_arm_peg_in_hole import TwoArmPegInHole
 from robosuite.environments.manipulation.two_arm_transport import TwoArmTransport
-<<<<<<< HEAD
-from robosuite.environments.manipulation.wipe import Wipe
-from robosuite.models.grippers import ALL_GRIPPERS
-from robosuite.robots import ALL_ROBOTS
-=======
 
 from robosuite.environments import ALL_ENVIRONMENTS
 from robosuite.controllers import (
@@ -33,7 +28,6 @@
 from robosuite.robots import ALL_ROBOTS
 from robosuite.models.grippers import ALL_GRIPPERS
 from robosuite.utils.log_utils import ROBOSUITE_DEFAULT_LOGGER
->>>>>>> a651720a
 
 try:
     import robosuite_models
@@ -45,7 +39,9 @@
     )
 
 try:
-    from robosuite.examples.third_party_controller.mink_controller import WholeBodyMinkIK
+    from robosuite.examples.third_party_controller.mink_controller import (
+        WholeBodyMinkIK,
+    )
 
 except:
     ROBOSUITE_DEFAULT_LOGGER.warning(
